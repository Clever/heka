<<<<<<< HEAD
/***** BEGIN LICENSE BLOCK *****
# This Source Code Form is subject to the terms of the Mozilla Public
# License, v. 2.0. If a copy of the MPL was not distributed with this file,
# You can obtain one at http://mozilla.org/MPL/2.0/.
#
# The Initial Developer of the Original Code is the Mozilla Foundation.
# Portions created by the Initial Developer are Copyright (C) 2012
# the Initial Developer. All Rights Reserved.
#
# Contributor(s):
#   Rob Miller (rmiller@mozilla.com)
#
# ***** END LICENSE BLOCK *****/

=======
/*

Hekad daemon.

This daemon runs the heka/pipeline Plugin's and runners for a complete
message processing platform.

*/
>>>>>>> 27d5edc1
package main

import (
	"flag"
	"fmt"
	"github.com/mozilla-services/heka/pipeline"
	"log"
	"os"
	"runtime"
	"runtime/pprof"
)

const (
<<<<<<< HEAD
	VERSION = "0.1.1"
=======
	VERSION = "0.2.0"
>>>>>>> 27d5edc1
)

func main() {
	configFile := flag.String("config", "/etc/hekad.json", "Config file")
	maxprocs := flag.Int("maxprocs", 1, "Go runtime MAXPROCS value")
	poolSize := flag.Int("poolsize", 1000, "Pipeline pool size")
	cpuProfName := flag.String("cpuprof", "", "Go CPU profiler output file")
	memProfName := flag.String("memprof", "", "Go memory profiler output file")
	version := flag.Bool("version", false, "Output version and exit")
	flag.Parse()

	if *version {
		fmt.Println(VERSION)
		os.Exit(0)
	}

	runtime.GOMAXPROCS(*maxprocs)

	if *cpuProfName != "" {
		profFile, err := os.Create(*cpuProfName)
		if err != nil {
			log.Fatalln(err)
		}
		pprof.StartCPUProfile(profFile)
		defer pprof.StopCPUProfile()
	}

	if *memProfName != "" {
		defer func() {
			profFile, err := os.Create(*memProfName)
			if err != nil {
				log.Fatalln(err)
			}
			pprof.WriteHeapProfile(profFile)
			profFile.Close()
		}()
	}

	// Set up and load the pipeline configuration and start the daemon.
	pipeconf := pipeline.NewPipelineConfig(*poolSize)
	err := pipeconf.LoadFromConfigFile(*configFile)
	if err != nil {
		log.Fatal("Error reading config: ", err)
	}
	pipeline.Run(pipeconf)
}<|MERGE_RESOLUTION|>--- conflicted
+++ resolved
@@ -1,4 +1,3 @@
-<<<<<<< HEAD
 /***** BEGIN LICENSE BLOCK *****
 # This Source Code Form is subject to the terms of the Mozilla Public
 # License, v. 2.0. If a copy of the MPL was not distributed with this file,
@@ -13,7 +12,6 @@
 #
 # ***** END LICENSE BLOCK *****/
 
-=======
 /*
 
 Hekad daemon.
@@ -22,7 +20,6 @@
 message processing platform.
 
 */
->>>>>>> 27d5edc1
 package main
 
 import (
@@ -36,11 +33,7 @@
 )
 
 const (
-<<<<<<< HEAD
-	VERSION = "0.1.1"
-=======
 	VERSION = "0.2.0"
->>>>>>> 27d5edc1
 )
 
 func main() {
