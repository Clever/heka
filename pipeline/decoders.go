/***** BEGIN LICENSE BLOCK *****
# This Source Code Form is subject to the terms of the Mozilla Public
# License, v. 2.0. If a copy of the MPL was not distributed with this file,
# You can obtain one at http://mozilla.org/MPL/2.0/.
#
# The Initial Developer of the Original Code is the Mozilla Foundation.
# Portions created by the Initial Developer are Copyright (C) 2012
# the Initial Developer. All Rights Reserved.
#
# Contributor(s):
#   Rob Miller (rmiller@mozilla.com)
#   Mike Trinkala (trink@mozilla.com)
#
# ***** END LICENSE BLOCK *****/

package pipeline

import (
	"code.google.com/p/go-uuid/uuid"
	"code.google.com/p/goprotobuf/proto"
	"errors"
	"fmt"
	"github.com/bitly/go-simplejson"
	"github.com/mozilla-services/heka/message"
	"log"
	"time"
)

<<<<<<< HEAD
const RFC3339NanoNoZ = "2006-01-02T15:04:05.999999999"
=======
type DecoderRunner interface {
	PluginRunner
	Decoder() Decoder
	Start()
}

type dRunner struct {
	pRunnerBase
}

func NewDecoderRunner(name string, decoder Decoder) DecoderRunner {
	inChan := make(chan *PipelinePack, PIPECHAN_BUFSIZE)
	return &dRunner{
		pRunnerBase{inChan: inChan, name: name, plugin: decoder.(Plugin)},
	}
}

func (dr *dRunner) Decoder() Decoder {
	return dr.plugin.(Decoder)
}

func (dr *dRunner) Start() {
	go func() {
		var err error
		for pack := range dr.inChan {
			if err = dr.Decoder().Decode(pack); err != nil {
				dr.LogError(err)
				pack.Recycle()
				continue
			}
			pack.Decoded = true
			pack.Config.Router().InChan <- pack
		}
	}()
}

func (dr *dRunner) LogError(err error) {
	log.Printf("Decoder '%s' error: %s", dr.name, err)
}
>>>>>>> 27d5edc1

type Decoder interface {
	Decode(pack *PipelinePack) error
}

type JsonDecoder struct{}

func (self *JsonDecoder) Init(config interface{}) error {
	return nil
}

func flattenValue(v interface{}, msg *message.Message, path string) error {
	switch v.(type) {
	case string, float64, bool:
		f, _ := message.NewField(path, v, message.Field_RAW)
		msg.AddField(f)
	case []interface{}:
		err := flattenArray(v.([]interface{}), msg, path)
		if err != nil {
			return err
		}
	case map[string]interface{}:
		err := flattenMap(v.(map[string]interface{}), msg, path)
		if err != nil {
			return err
		}
	default:
		return fmt.Errorf("Path %s, unsupported value type: %T", path, v)
	}
	return nil
}

func flattenArray(a []interface{}, msg *message.Message, path string) error {
	if len(a) > 0 {
		switch a[0].(type) {
		case string, float64, bool:
			f, _ := message.NewField(path, a[0], message.Field_RAW)
			for _, v := range a[1:] {
				err := f.AddValue(v)
				if err != nil {
					return err
				}
			}
			msg.AddField(f)

		default:
			var childPath string
			for i, v := range a {
				childPath = fmt.Sprintf("%s.%d", path, i)
				err := flattenValue(v, msg, childPath)
				if err != nil {
					return err
				}
			}
		}
	}
	return nil
}

func flattenMap(m map[string]interface{}, msg *message.Message, path string) error {
	var childPath string
	for k, v := range m {
		if len(path) == 0 {
			childPath = k
		} else {
			childPath = fmt.Sprintf("%s.%s", path, k)
		}
		err := flattenValue(v, msg, childPath)
		if err != nil {
			return err
		}
	}
	return nil
}

func (self *JsonDecoder) Decode(pipelinePack *PipelinePack) error {
	msgBytes := pipelinePack.MsgBytes
	msgJson, err := simplejson.NewJson(msgBytes)
	if err != nil {
		return err
	}

	msg := pipelinePack.Message
	uuidString, _ := msgJson.Get("uuid").String()
	u := uuid.Parse(uuidString)
	msg.SetUuid(u)
	msg.SetType(msgJson.Get("type").MustString())
	timeStr := msgJson.Get("timestamp").MustString()
	t, err := time.Parse(time.RFC3339Nano, timeStr)
	if err != nil {
<<<<<<< HEAD
		msg.Timestamp, err = time.Parse(RFC3339NanoNoZ, timeStr)
		if err != nil {
			log.Printf("Timestamp parsing error: %s\n", err.Error())
		}
=======
		log.Printf("Timestamp parsing error: %s\n", err.Error())
		return errors.New("invalid Timestamp")
	}
	msg.SetTimestamp(t.UnixNano())
	msg.SetLogger(msgJson.Get("logger").MustString())
	msg.SetSeverity(int32(msgJson.Get("severity").MustInt()))
	msg.SetPayload(msgJson.Get("payload").MustString())
	msg.SetEnvVersion(msgJson.Get("env_version").MustString())
	i, _ := msgJson.Get("metlog_pid").Int()
	msg.SetPid(int32(i))
	msg.SetHostname(msgJson.Get("metlog_hostname").MustString())
	fields, _ := msgJson.Get("fields").Map()
	err = flattenMap(fields, msg, "")
	if err != nil {
		return err
>>>>>>> 27d5edc1
	}
	return nil
}

type ProtobufDecoder struct{}

func (self *ProtobufDecoder) Init(config interface{}) error {
	return nil
}

func (self *ProtobufDecoder) Decode(pack *PipelinePack) error {
	err := proto.Unmarshal(pack.MsgBytes, pack.Message)
	if err != nil {
		return fmt.Errorf("unmarshaling error: ", err)
	}
	return nil
}<|MERGE_RESOLUTION|>--- conflicted
+++ resolved
@@ -26,9 +26,6 @@
 	"time"
 )
 
-<<<<<<< HEAD
-const RFC3339NanoNoZ = "2006-01-02T15:04:05.999999999"
-=======
 type DecoderRunner interface {
 	PluginRunner
 	Decoder() Decoder
@@ -68,7 +65,6 @@
 func (dr *dRunner) LogError(err error) {
 	log.Printf("Decoder '%s' error: %s", dr.name, err)
 }
->>>>>>> 27d5edc1
 
 type Decoder interface {
 	Decode(pack *PipelinePack) error
@@ -159,12 +155,6 @@
 	timeStr := msgJson.Get("timestamp").MustString()
 	t, err := time.Parse(time.RFC3339Nano, timeStr)
 	if err != nil {
-<<<<<<< HEAD
-		msg.Timestamp, err = time.Parse(RFC3339NanoNoZ, timeStr)
-		if err != nil {
-			log.Printf("Timestamp parsing error: %s\n", err.Error())
-		}
-=======
 		log.Printf("Timestamp parsing error: %s\n", err.Error())
 		return errors.New("invalid Timestamp")
 	}
@@ -180,7 +170,6 @@
 	err = flattenMap(fields, msg, "")
 	if err != nil {
 		return err
->>>>>>> 27d5edc1
 	}
 	return nil
 }
