/***** BEGIN LICENSE BLOCK *****
# This Source Code Form is subject to the terms of the Mozilla Public
# License, v. 2.0. If a copy of the MPL was not distributed with this file,
# You can obtain one at http://mozilla.org/MPL/2.0/.
#
# The Initial Developer of the Original Code is the Mozilla Foundation.
# Portions created by the Initial Developer are Copyright (C) 2012
# the Initial Developer. All Rights Reserved.
#
# Contributor(s):
#   Rob Miller (rmiller@mozilla.com)
#   Mike Trinkala (trink@mozilla.com)
#
# ***** END LICENSE BLOCK *****/

package pipeline

import (
	"encoding/json"
	"errors"
	"fmt"
	. "github.com/mozilla-services/heka/message"
	"github.com/rafrombrc/go-notify"
	"os"
	"regexp"
	"strings"
)

// Cap size of our decoder set arrays
const MAX_HEADER_MESSAGEENCODING Header_MessageEncoding = 256

var AvailablePlugins = make(map[string]func() interface{})
var DecodersByEncoding = make(map[Header_MessageEncoding]string)
var topHeaderMessageEncoding Header_MessageEncoding

func RegisterPlugin(name string, factory func() interface{}) {
	AvailablePlugins[name] = factory
}

type PluginConfig map[string]interface{}

type PluginHelper interface {
	PackSupply() chan *PipelinePack
<<<<<<< HEAD
	NewDecoder(name string) (runner *DecoderRunner, ok bool)
	NewDecoderSet() (decoders []*DecoderRunner)
	ChainRouter() *ChainRouter
=======
	NewDecoder(name string) (runner DecoderRunner, ok bool)
	NewDecoderSet() (decoders []DecoderRunner)
	StopChan() (stopChan chan interface{})
>>>>>>> 2da15c3b
}

// Indicates a plug-in has a specific-to-itself config struct that should be
// passed in to its Init method.
type HasConfigStruct interface {
	ConfigStruct() interface{}
}

// Master config object encapsulating the entire heka/pipeline configuration.
type PipelineConfig struct {
	Inputs        map[string]Input
	Decoders      map[string]*PluginWrapper // multiple instances are allowed
	FilterRunners map[string]FilterRunner
	OutputRunners map[string]OutputRunner
	PoolSize      int
	Router        *MessageRouter
	RecycleChan   chan *PipelinePack
}

// Creates and initializes a PipelineConfig object.
func NewPipelineConfig(poolSize int) (config *PipelineConfig) {
	PoolSize = poolSize
	config = new(PipelineConfig)
	config.PoolSize = poolSize
	config.Inputs = make(map[string]Input)
	config.Decoders = make(map[string]*PluginWrapper)
	config.FilterRunners = make(map[string]FilterRunner)
	config.OutputRunners = make(map[string]OutputRunner)
	config.Router = new(MessageRouter)
	config.Router.InChan = make(chan *PipelinePack, PIPECHAN_BUFSIZE)
	config.RecycleChan = make(chan *PipelinePack, poolSize+1)
	return config
}

// Returns a slice of DecoderRunners indexed by the Header_MessageEncoding
// value that each decoder works for.
func (self *PipelineConfig) NewDecoderSet() []DecoderRunner {
	decoders := make([]DecoderRunner, topHeaderMessageEncoding+1)
	for encoding, name := range DecodersByEncoding {
		decoder, ok := self.NewDecoder(name)
		if !ok {
			continue
		}
		decoders[encoding] = decoder
	}
	return decoders
}

func (self *PipelineConfig) PackSupply() chan *PipelinePack {
	return self.RecycleChan
}

func (self *PipelineConfig) NewDecoder(name string) (
	runner DecoderRunner, ok bool) {

	var wrapper *PluginWrapper
	if wrapper, ok = self.Decoders[name]; !ok {
		return
	}
	decoder := wrapper.Create().(Decoder)
	runner = NewDecoderRunner(name, decoder)
	runner.Start()
	return
}

func (self *PipelineConfig) PackSupply() chan *PipelinePack {
	return self.RecycleChan
}

func (self *PipelineConfig) StopChan() (stopChan chan interface{}) {
	stopChan = make(chan interface{})
	notify.Start(STOP, stopChan)
	return
}

// The JSON config file spec
type ConfigFile struct {
	Inputs   []PluginConfig
	Decoders []PluginConfig
	Outputs  []PluginConfig
	Filters  map[string]PluginConfig
}

// A helper function to simplify plugin creation
type PluginWrapper struct {
	name          string
	configCreator func() interface{}
	pluginCreator func() interface{}
}

// Create a new instance of the plugin and return it
//
// Errors are ignored. Call with CreateWithError if an error is needed
func (self *PluginWrapper) Create() (plugin interface{}) {
	plugin, _ = self.CreateWithError()
	return
}

// Creates a new instance
func (self *PluginWrapper) CreateWithError() (plugin interface{}, err error) {
	plugin = self.pluginCreator()
	err = plugin.(Plugin).Init(self.configCreator())
	return
}

// If `configable` supports the `HasConfigStruct` interface this will use said
// interface to fetch a config struct object and populate it w/ the values in
// provided `config`. If not, simply returns `config` unchanged.
func LoadConfigStruct(config *PluginConfig, configable interface{}) (interface{}, error) {
	hasConfigStruct, ok := configable.(HasConfigStruct)
	if !ok {
		return config, nil
	}

	data, err := json.Marshal(config)
	if err != nil {
		return nil, errors.New("Unable to marshal: " + err.Error())
	}
	configStruct := hasConfigStruct.ConfigStruct()
	err = json.Unmarshal(data, configStruct)
	if err != nil {
		return nil, errors.New("Unable to unmarshal: " + err.Error())
	}
	return configStruct, nil
}

// Registers a particular decoder (specified by `decoderName`) to be used for
// decoding messages with a particular message encoding header value
// (specified by `encodingName`).
func regDecoderForHeader(decoderName string, encodingName string) (err error) {
	var encoding Header_MessageEncoding
	var ok bool
	if encodingInt32, ok := Header_MessageEncoding_value[encodingName]; !ok {
		err = fmt.Errorf("No Header_MessageEncoding named '%s'", encodingName)
		return
	} else {
		encoding = Header_MessageEncoding(encodingInt32)
	}
	if encoding > MAX_HEADER_MESSAGEENCODING {
		err = fmt.Errorf("Header_MessageEncoding '%s' value '%d' higher than max '%d'",
			encodingName, encoding, MAX_HEADER_MESSAGEENCODING)
		return
	}
	// Be nice to be able to verify that this is actually a decoder.
	if _, ok = AvailablePlugins[decoderName]; !ok {
		err = fmt.Errorf("No decoder named '%s' registered as a plugin", decoderName)
		return
	}
	if encoding > topHeaderMessageEncoding {
		topHeaderMessageEncoding = encoding
	}
	DecodersByEncoding[encoding] = decoderName
	return
}

// loadSection can be passed a configSection, the appropriate mapping
// of available plug-ins for that section, and will then create
// PluginWrappers for each plug-in instance defined
func loadSection(sectionName string, configSection []PluginConfig) (
	config map[string]*PluginWrapper, err error) {

	var ok bool
	config = make(map[string]*PluginWrapper)
	for _, pluginConf := range configSection {
		wrapper := new(PluginWrapper)
		pluginType := pluginConf["type"].(string)

		// Use the specified plugin name or default to the type name
		if _, ok := pluginConf["name"]; ok {
			wrapper.name = pluginConf["name"].(string)
		} else {
			wrapper.name = pluginType
		}

		// For decoders check to see if we need to register against a protocol
		// header
		if sectionName == "decoders" {
			if encodingName, ok := pluginConf["encoding_name"]; ok {
				err = regDecoderForHeader(wrapper.name, encodingName.(string))
				if err != nil {
					return nil, err
				}
			}
		}

		if wrapper.pluginCreator, ok = AvailablePlugins[pluginType]; !ok {
			err := errors.New("No such plugin of that name: " + pluginType)
			return nil, err
		}

		// Create an instance so we can see if we need to marshal the JSON
		plugin := wrapper.pluginCreator()
		configLoaded, err := LoadConfigStruct(&pluginConf, plugin)
		if err != nil {
			return nil, err
		}
		wrapper.configCreator = func() interface{} { return configLoaded }
		config[wrapper.name] = wrapper
	}
	return config, nil
}

// Given a filename string and JSON structure, read the file and
// un-marshal it into the structure
func readJsonFromFile(filename string, configFile *ConfigFile) error {
	file, err := os.Open(filename)
	if err != nil {
		return errors.New("Unable to open file: " + err.Error())
	}
	defer file.Close()

	jsonBytes := make([]byte, 1e5)
	n, err := file.Read(jsonBytes)
	if err != nil {
		return errors.New("Error reading byte in file: " + err.Error())
	}
	jsonBytes = jsonBytes[:n]

	if err = json.Unmarshal(jsonBytes, configFile); err != nil {
		return errors.New("Error with config file unmarshal: " + err.Error())
	}
	return nil
}

// LoadFromConfigFile loads a JSON configuration file and stores the
// result in the value pointed to by config. The maps in the config
// will be initialized as needed.
//
// The PipelineConfig should be already initialized before passed in via
// its Init function.
func (self *PipelineConfig) LoadFromConfigFile(filename string) (err error) {
	configFile := new(ConfigFile)
	if err = readJsonFromFile(filename, configFile); err != nil {
		return err
	}

	inputs, err := loadSection("inputs", configFile.Inputs)
	if err != nil {
		return err
	}

	// Setup our message generator input
	MessageGenerator.Init()
	mgiWrapper := new(PluginWrapper)
	mgiWrapper.name = "MessageGeneratorInput"
	mgiWrapper.pluginCreator = func() interface{} { return new(MessageGeneratorInput) }
	mgiWrapper.configCreator = func() interface{} { return new(PluginConfig) }
	inputs[mgiWrapper.name] = mgiWrapper
	for k, v := range inputs {
		tmp, err := v.CreateWithError()
		if err != nil {
			return errors.New("Unable to plugin init: " + err.Error())
		}
		self.Inputs[k] = tmp.(Input)
	}

	self.Decoders, err = loadSection("decoders", configFile.Decoders)
	if err != nil {
		return errors.New("Error reading decoders: " + err.Error())
	}

	outputs, err := loadSection("outputs", configFile.Outputs)
	if err != nil {
		return errors.New("Error reading outputs: " + err.Error())
	}
	for k, v := range outputs {
		tmp, err := v.CreateWithError()
		if err != nil {
			return errors.New("Unable to plugin init: " + err.Error())
		}
		self.OutputRunners[k] = NewOutputRunner(k, tmp.(Output))
	}

	for name, section := range configFile.Filters {
		runner := &filterRunner{}
		runner.name = name
		runner.inChan = make(chan *PipelinePack, PIPECHAN_BUFSIZE)

		if _, ok := section["message_filter"]; ok {
			msgFilter := section["message_filter"].(string)
			fs, err := CreateFilterSpecification(msgFilter)
			if err != nil {
				return err
			}
			runner.messageFilter = fs
		}

		if _, ok := section["output_timer"]; ok {
			sec := section["output_timer"].(float64)
			runner.output_timer = uint(sec)
		}
		if runner.output_timer == 0 {
			runner.output_timer = 60
		}

		if outputs, ok := section["outputs"]; ok {
			outputList := outputs.([]interface{})
			runner.outputs = make([]OutputRunner, len(outputList))
			for i, output := range outputList {
				strOutput := output.(string)
				orunner, ok := self.OutputRunners[strOutput]
				if !ok {
					return errors.New("Error during chain loading. Output by name " +
						strOutput + " was not defined.")
				}
				runner.outputs[i] = orunner
			}
		}
		var ok bool
		wrapper := new(PluginWrapper)
		pluginType := section["type"].(string)
		wrapper.name = name

		if wrapper.pluginCreator, ok = AvailablePlugins[pluginType]; !ok {
			err := errors.New("No such plugin of that name: " + pluginType)
			return err
		}
		plugin := wrapper.pluginCreator()
		configLoaded, err := LoadConfigStruct(&section, plugin)
		if err != nil {
			return err
		}
		wrapper.configCreator = func() interface{} { return configLoaded }
		tmp, err := wrapper.CreateWithError()
		if err != nil {
			return errors.New("Unable to plugin init: " + err.Error())
		}
		runner.filter = tmp.(Filter)
		self.FilterRunners[name] = runner
	}

	return nil
}

func init() {
	RegisterPlugin("UdpInput", func() interface{} {
		return new(UdpInput)
	})
	RegisterPlugin("TcpInput", func() interface{} {
		return new(TcpInput)
	})
	RegisterPlugin("JsonDecoder", func() interface{} {
		return new(JsonDecoder)
	})
	RegisterPlugin("ProtobufDecoder", func() interface{} {
		return new(ProtobufDecoder)
	})
	RegisterPlugin("StatsdInput", func() interface{} {
		return new(StatsdInput)
	})
	RegisterPlugin("LogOutput", func() interface{} {
		return new(LogOutput)
	})
	RegisterPlugin("FileOutput", func() interface{} {
		return new(FileOutput)
	})
	RegisterPlugin("LogfileInput", func() interface{} {
		return new(LogfileInput)
	})
	RegisterPlugin("TextParserDecoder", func() interface{} {
		return new(TextParserDecoder)
	})
	RegisterPlugin("TcpOutput", func() interface{} {
		return RunnerMaker(new(TcpWriter))
	})
	RegisterPlugin("StatFilter", func() interface{} {
		return new(StatFilter)
	})
	RegisterPlugin("SandboxFilter", func() interface{} {
		return new(SandboxFilter)
	})
	RegisterPlugin("CounterFilter", func() interface{} {
		return new(CounterFilter)
	})
	//	RegisterPlugin("PassThruFilter", func() interface{} {
	//		return new(PassThruFilter)
	//	})

	// The below code should really be in an init() function in
	// date_helpers.go, but go's compiler loses track of line numbers when
	// functions are spread across multiple files, so we've merged all init()
	// functions into one file per package for now. (see
	// https://code.google.com/p/go/issues/detail?id=4020)
	HelperRegexSubs = make(map[string]string)

	smonths := "(?:" + strings.Join(shortMonthNames, "|") + ")"
	sdays := "(?:" + strings.Join(shortDayNames, "|") + ")"
	days := "(?:" + strings.Join(longDayNames, "|") + ")"

	newMatchStrings := make([]string, 0, 15)
	replaceShorts, _ := regexp.Compile("(SDAY|DAY|SMONTH)")
	for _, dateStr := range dateMatchStrings {
		newStr := replaceShorts.ReplaceAllStringFunc(dateStr,
			func(match string) string {
				switch match {
				case "SDAY":
					return sdays
				case "DAY":
					return days
				case "SMONTH":
					return smonths
				}
				return match
			})
		newMatchStrings = append(newMatchStrings, "(?:"+newStr+")")
	}
	tsRegexString := "(?P<Timestamp>" + strings.Join(newMatchStrings, "|") + ")"
	HelperRegexSubs["TIMESTAMP"] = tsRegexString
}<|MERGE_RESOLUTION|>--- conflicted
+++ resolved
@@ -41,15 +41,9 @@
 
 type PluginHelper interface {
 	PackSupply() chan *PipelinePack
-<<<<<<< HEAD
-	NewDecoder(name string) (runner *DecoderRunner, ok bool)
-	NewDecoderSet() (decoders []*DecoderRunner)
-	ChainRouter() *ChainRouter
-=======
 	NewDecoder(name string) (runner DecoderRunner, ok bool)
 	NewDecoderSet() (decoders []DecoderRunner)
 	StopChan() (stopChan chan interface{})
->>>>>>> 2da15c3b
 }
 
 // Indicates a plug-in has a specific-to-itself config struct that should be
@@ -113,10 +107,6 @@
 	runner = NewDecoderRunner(name, decoder)
 	runner.Start()
 	return
-}
-
-func (self *PipelineConfig) PackSupply() chan *PipelinePack {
-	return self.RecycleChan
 }
 
 func (self *PipelineConfig) StopChan() (stopChan chan interface{}) {
