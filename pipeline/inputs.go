--- conflicted
+++ resolved
@@ -96,14 +96,10 @@
 func (self *UdpInput) Start(helper PluginHelper, wg *sync.WaitGroup) error {
 
 	decoders := helper.NewDecoderSet()
-<<<<<<< HEAD
 	decoder := decoders[Header_JSON] // TODO: Diff encodings over UDP
 	if decoder == nil {
 		return fmt.Errorf("UdpInput error: No JSON decoder found.")
 	}
-=======
-	decoder := decoders[Header_JSON] // TODO: Support for headers on UDP
->>>>>>> 2da15c3b
 
 	var stopped bool
 	go func() {
@@ -114,11 +110,7 @@
 		packSupply := helper.PackSupply()
 		for {
 			if needOne {
-<<<<<<< HEAD
-				pack = <-helper.PackSupply()
-=======
 				pack = <-packSupply
->>>>>>> 2da15c3b
 			}
 			n, err = self.listener.Read(pack.MsgBytes)
 			if err != nil {
@@ -229,10 +221,7 @@
 	var pack *PipelinePack
 	var msgOk bool
 
-<<<<<<< HEAD
-=======
 	packSupply := helper.PackSupply()
->>>>>>> 2da15c3b
 	decoders := helper.NewDecoderSet()
 	var encoding Header_MessageEncoding
 
@@ -241,11 +230,7 @@
 		if n > 0 {
 			readPos += n
 			for { // consume all available records
-<<<<<<< HEAD
-				pack = <-helper.PackSupply()
-=======
 				pack = <-packSupply
->>>>>>> 2da15c3b
 				posDelta, msgOk = findMessage(buf[scanPos:readPos], header, &(pack.MsgBytes))
 				scanPos += posDelta
 
@@ -298,8 +283,6 @@
 	return nil
 }
 
-<<<<<<< HEAD
-=======
 func (self *TcpInput) listenForConnection(helper PluginHelper) {
 	conn, err := self.listener.Accept()
 	if err != nil {
@@ -309,7 +292,6 @@
 	go self.handleConnection(helper, conn)
 }
 
->>>>>>> 2da15c3b
 func (self *TcpInput) Start(helper PluginHelper, wg *sync.WaitGroup) error {
 
 	var stopped bool
@@ -319,10 +301,6 @@
 			if stopped {
 				break
 			}
-<<<<<<< HEAD
-			go self.handleConnection(helper, conn)
-=======
->>>>>>> 2da15c3b
 		}
 	}()
 
@@ -406,14 +384,8 @@
 	wg *sync.WaitGroup) error {
 
 	var pack *PipelinePack
-<<<<<<< HEAD
-	chainRouter := helper.ChainRouter()
-	stopChan := make(chan interface{})
-	notify.Start(STOP, stopChan)
-=======
 	packSupply := helper.PackSupply()
 	stopChan := helper.StopChan()
->>>>>>> 2da15c3b
 
 	go func() {
 	runnerLoop:
@@ -421,11 +393,7 @@
 			select {
 			case msgHolder := <-self.messageChan:
 				select {
-<<<<<<< HEAD
-				case pack = <-helper.PackSupply():
-=======
 				case pack = <-packSupply:
->>>>>>> 2da15c3b
 					msgHolder.Message.Copy(pack.Message)
 					pack.Decoded = true
 					pack.Config.Router.InChan <- pack
