--- conflicted
+++ resolved
@@ -306,11 +306,8 @@
 		"read_message() negative array index",
 		"output limit exceeded",
 		"read_config() must have a single argument",
-<<<<<<< HEAD
 		"read_next_field() takes no arguments",
-=======
 		"write_message() should not exist",
->>>>>>> d810db25
 	}
 	msgs := []string{
 		"process_message() ./testsupport/errors.lua:11: cannot open /unknown.lua: No such file or directory",
@@ -326,11 +323,8 @@
 		"process_message() ./testsupport/errors.lua:34: bad argument #3 to 'read_message' (array index must be >= 0)",
 		"process_message() ./testsupport/errors.lua:37: output_limit exceeded",
 		"process_message() ./testsupport/errors.lua:40: read_config() must have a single argument",
-<<<<<<< HEAD
 		"process_message() ./testsupport/errors.lua:42: read_next_field() takes no arguments",
-=======
-		"process_message() ./testsupport/errors.lua:42: attempt to call global 'write_message' (a nil value)",
->>>>>>> d810db25
+		"process_message() ./testsupport/errors.lua:44: attempt to call global 'write_message' (a nil value)",
 	}
 
 	var sbc SandboxConfig
