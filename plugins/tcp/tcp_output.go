/***** BEGIN LICENSE BLOCK *****
# This Source Code Form is subject to the terms of the Mozilla Public
# License, v. 2.0. If a copy of the MPL was not distributed with this file,
# You can obtain one at http://mozilla.org/MPL/2.0/.
#
# The Initial Developer of the Original Code is the Mozilla Foundation.
# Portions created by the Initial Developer are Copyright (C) 2012-2015
# the Initial Developer. All Rights Reserved.
#
# Contributor(s):
#   Rob Miller (rmiller@mozilla.com)
#   Mike Trinkala (trink@mozilla.com)
#   Carlos Diaz-Padron (cpadron@mozilla.com,carlos@carlosdp.io)
#
# ***** END LICENSE BLOCK *****/

package tcp

import (
	"crypto/tls"
	"fmt"
	"net"
	"regexp"
	"sync"
	"sync/atomic"
	"time"

	"github.com/mozilla-services/heka/message"
	. "github.com/mozilla-services/heka/pipeline"
)

// Output plugin that sends messages via TCP using the Heka protocol.
type TcpOutput struct {
	processMessageCount int64
	dropMessageCount    int64
	keepAliveDuration   time.Duration
	conf                *TcpOutputConfig
	address             string
	localAddress        net.Addr
	connection          net.Conn
	name                string
	reportLock          sync.Mutex
	or                  OutputRunner
	pConfig             *PipelineConfig
}

// ConfigStruct for TcpOutput plugin.
type TcpOutputConfig struct {
	// String representation of the TCP address to which this output should be
	// sending data.
	Address      string
	LocalAddress string `toml:"local_address"`
	UseTls       bool   `toml:"use_tls"`
	Tls          TlsConfig
	// Interval at which the output queue logs will roll, in seconds. Defaults
	// to 300.
	TickerInterval uint `toml:"ticker_interval"`
	// Allows for a default encoder.
	Encoder string
	// Set to true if TCP Keep Alive should be used.
	KeepAlive bool `toml:"keep_alive"`
	// Integer indicating seconds between keep alives.
	KeepAlivePeriod int `toml:"keep_alive_period"`
	// Number of successfully processed messages to re-establish the TCP
	// connection after.  Defaults to 0 (never)
	ReconnectAfter int64 `toml:"reconnect_after"`
	// Specifies whether or not Heka's stream framing wil be applied to the
	// output. We do some magic to default to true if ProtobufEncoder is used,
	// false otherwise.
	UseFraming *bool `toml:"use_framing"`
	// Defaults to true for TcpOutput.
	UseBuffering *bool `toml:"use_buffering"`
	Buffering    QueueBufferConfig
}

func (t *TcpOutput) ConfigStruct() interface{} {
	b := true
	queueConfig := QueueBufferConfig{
		CursorUpdateCount: 50,
		MaxBufferSize:     0,
		MaxFileSize:       128 * 1024 * 1024,
		FullAction:        "shutdown",
	}
	return &TcpOutputConfig{
		Address:         "localhost:9125",
		Encoder:         "ProtobufEncoder",
		CloseAfterWrite: false,
		UseBuffering:    &b,
		Buffering:       queueConfig,
	}
}

func (t *TcpOutput) SetName(name string) {
	re := regexp.MustCompile("\\W")
	t.name = re.ReplaceAllString(name, "_")
}

func (t *TcpOutput) Init(config interface{}) (err error) {
	t.conf = config.(*TcpOutputConfig)
	t.address = t.conf.Address

	if t.conf.LocalAddress != "" {
		// Error out if use_tls and local_address options are both set for now.
		if t.conf.UseTls {
			return fmt.Errorf("Cannot combine local_address %s and use_tls config options",
				t.localAddress)
		}
		t.localAddress, err = net.ResolveTCPAddr("tcp", t.conf.LocalAddress)
	}

	if t.conf.KeepAlivePeriod != 0 {
		t.keepAliveDuration = time.Duration(t.conf.KeepAlivePeriod) * time.Second
	}

	return
}

func (t *TcpOutput) Prepare(or OutputRunner, h PluginHelper) (err error) {
	if t.conf.UseFraming == nil {
		// Nothing was specified, we'll default to framing IFF ProtobufEncoder
		// is being used.
		if _, ok := or.Encoder().(*ProtobufEncoder); ok {
			or.SetUseFraming(true)
		}
	}

	t.pConfig = h.PipelineConfig()
	t.or = or

	return nil
}

func (t *TcpOutput) cleanupConn() {
	if t.connection != nil {
		t.connection.Close()
		t.connection = nil
	}
}

func (t *TcpOutput) CleanUp() {
	t.cleanupConn()
}

func (t *TcpOutput) ProcessMessage(pack *PipelinePack) (err error) {
	if t.connection == nil {
		if err = t.connect(); err != nil {
			// Explicitly set t.connection to nil because Go, see
			// http://golang.org/doc/faq#nil_error.
			t.connection = nil
			return NewRetryMessageError("can't connect: %s", err)
		}
	}

	var (
		n      int
		record []byte
	)

	if record, err = t.or.Encode(pack); err != nil {
		atomic.AddInt64(&t.dropMessageCount, 1)
		return fmt.Errorf("can't encode: %s", err)
	}

	if n, err = t.connection.Write(record); err != nil {
		t.cleanupConn()
		err = NewRetryMessageError("writing to %s: %s", t.address, err)
	} else if n != len(record) {
		t.cleanupConn()
		err = NewRetryMessageError("truncated output to: %s", t.address)
	} else {
		atomic.AddInt64(&t.processMessageCount, 1)
		t.or.UpdateCursor(pack.QueueCursor)
<<<<<<< HEAD
		if t.conf.ReconnectAfter > 0 && atomic.LoadInt64(&t.processMessageCount)%t.conf.ReconnectAfter == 0 {
=======
		if t.conf.ReconnectAfter > 0 &&
			atomic.LoadInt64(&t.processMessageCount)%t.conf.ReconnectAfter == 0 {

>>>>>>> 0af54c2c
			t.cleanupConn()
		}
	}

	return err
}

func (t *TcpOutput) connect() (err error) {
	dialer := &net.Dialer{LocalAddr: t.localAddress}

	if t.conf.UseTls {
		var goTlsConf *tls.Config
		if goTlsConf, err = CreateGoTlsConfig(&t.conf.Tls); err != nil {
			return fmt.Errorf("TLS init error: %s", err)
		}
		// We should use DialWithDialer but its not in GOLANG release yet.
		// https://code.google.com/p/go/source/detail?r=3d37606fb79393f22a69573afe31f0b0cd4866e3&name=default
		// t.connection, err = tls.DialWithDialer(dialer, "tcp", t.address, goTlsConf)
		t.connection, err = tls.Dial("tcp", t.address, goTlsConf)
	} else {
		t.connection, err = dialer.Dial("tcp", t.address)
	}
	if err == nil && t.conf.KeepAlive {
		tcpConn, ok := t.connection.(*net.TCPConn)
		if !ok {
			t.or.LogError(fmt.Errorf("KeepAlive only supported for TCP Connections."))
		} else {
			tcpConn.SetKeepAlive(t.conf.KeepAlive)
			if t.keepAliveDuration != 0 {
				tcpConn.SetKeepAlivePeriod(t.keepAliveDuration)
			}
		}
	}
	return
}

// Satisfies the `pipeline.ReportingPlugin` interface to provide plugin state
// information to the Heka report and dashboard.
func (t *TcpOutput) ReportMsg(msg *message.Message) error {
	t.reportLock.Lock()
	defer t.reportLock.Unlock()

	message.NewInt64Field(msg, "ProcessMessageCount",
		atomic.LoadInt64(&t.processMessageCount), "count")
	message.NewInt64Field(msg, "DropMessageCount",
		atomic.LoadInt64(&t.dropMessageCount), "count")

	return nil
}

func init() {
	RegisterPlugin("TcpOutput", func() interface{} {
		return new(TcpOutput)
	})
}<|MERGE_RESOLUTION|>--- conflicted
+++ resolved
@@ -170,13 +170,9 @@
 	} else {
 		atomic.AddInt64(&t.processMessageCount, 1)
 		t.or.UpdateCursor(pack.QueueCursor)
-<<<<<<< HEAD
-		if t.conf.ReconnectAfter > 0 && atomic.LoadInt64(&t.processMessageCount)%t.conf.ReconnectAfter == 0 {
-=======
 		if t.conf.ReconnectAfter > 0 &&
 			atomic.LoadInt64(&t.processMessageCount)%t.conf.ReconnectAfter == 0 {
 
->>>>>>> 0af54c2c
 			t.cleanupConn()
 		}
 	}
